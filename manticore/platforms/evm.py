"""Symbolic EVM implementation based on the yellow paper: http://gavwood.com/paper.pdf"""
import binascii
import random
import io
import copy
import inspect
from functools import wraps
from typing import List, Set, Tuple, Union
from ..utils.helpers import issymbolic, get_taints, taint_with, istainted
from ..platforms.platform import *
from ..core.smtlib import (
    Z3Solver,
    BitVec,
    Array,
    ArrayProxy,
    Operators,
    Constant,
    ArrayVariable,
    ArrayStore,
    BitVecConstant,
    translate_to_smtlib,
    to_constant,
    simplify,
)
from ..core.state import Concretize, TerminateState
from ..utils.event import Eventful
from ..utils import config
from ..core.smtlib.visitors import simplify
from ..exceptions import EthereumError
import pyevmasm as EVMAsm
import logging
from collections import namedtuple
import sha3
import rlp
import time

logger = logging.getLogger(__name__)

# Gas behaviour configuration
# When gas is concrete the gas checks and calculation are pretty straigth forward
# Though Gas can became symbolic in normal bytecode execution for example at instructions
# MSTORE, MSTORE8, EXP, ... and every instruction with internal operation restricted by gas
# This configuration variable allows the user to control and perhaps relax the gas calculation
# This configuration variable allows the user to control and perhaps relax the gas calculation
# pedantic: gas is faithfully accounted and checked at instruction level. State may get forked in OOG/NoOOG
# complete: gas is faithfully accounted and checked at basic blocks limits. State may get forked in OOG/NoOOG
# concrete: concretize gas: if the fee to be consumed gets to be symbolic choose some potential values and fork on those
# optimistic: Try not to OOG. If it may be enough gas we ignore the OOG case. A constraint is added to assert the gas is enough and the OOG state is ignored.
# pesimistic: OOG soon. If it may NOT be enough gas we ignore the normal case. A constraint is added to assert the gas is NOT enough and the other state is ignored.
# ignore: Ignore gas. Do not account for it. Do not OOG.
consts = config.get_group("evm")

consts.add(
    "oog",
<<<<<<< HEAD
    default="concrete",
=======
    default="pedantic",
>>>>>>> ddb833df
    description=(
        "Default behavior for symbolic gas."
        "pedantic: Fully faithful. Test at every instruction. Forks."
        "complete: Mostly faithful. Test at BB limit. Forks."
        "concrete: Incomplete. Concretize gas to MIN/MAX values. Forks."
        "optimistic: Try to not fail due to OOG. If it can be enough gas use it. Ignore the path to OOG. Wont fork"
        "pesimistic: Try OOG asap. Fail soon. Ignore the path with enough gas."
        "ignore: Ignore gas. Instructions won't consume gas"
    ),
)

# Auxiliary constants and functions
TT256 = 2 ** 256
TT256M1 = 2 ** 256 - 1
MASK160 = 2 ** 160 - 1
TT255 = 2 ** 255
TOOHIGHMEM = 0x1000
DEFAULT_FORK = "byzantium"

# FIXME. We should just use a Transaction() for this
PendingTransaction = namedtuple(
    "PendingTransaction", ["type", "address", "price", "data", "caller", "value", "gas"]
)
EVMLog = namedtuple("EVMLog", ["address", "memlog", "topics"])


def ceil32(x):
    size = 256
    if isinstance(x, BitVec):
        size = x.size
    return Operators.ITEBV(size, Operators.UREM(x, 32) == 0, x, x + 32 - Operators.UREM(x, 32))


def to_signed(i):
    return Operators.ITEBV(256, i < TT255, i, i - TT256)


class Transaction:
    __slots__ = (
        "_sort",
        "address",
        "price",
        "data",
        "caller",
        "value",
        "depth",
        "_return_data",
        "_result",
        "gas",
    )

    def __init__(
        self,
        sort,
        address,
        price,
        data,
        caller,
        value,
        gas=0,
        depth=None,
        result=None,
        return_data=None,
    ):
        self.sort = sort
        self.address = address
        self.price = price
        self.data = data
        self.caller = caller
        self.value = value
        self.depth = depth
        self.gas = gas
        self.set_result(result, return_data)

    def concretize(self, state):
        conc_caller = state.solve_one(self.caller)
        conc_address = state.solve_one(self.address)
        conc_value = state.solve_one(self.value)
        conc_gas = state.solve_one(self.gas)
        conc_data = state.solve_one(self.data)
        conc_return_data = state.solve_one(self.return_data)

        return Transaction(
            self.sort,
            conc_address,
            self.price,
            conc_data,
            conc_caller,
            conc_value,
            conc_gas,
            depth=self.depth,
            result=self.result,
            return_data=bytearray(conc_return_data),
        )

    def to_dict(self, mevm):
        """
        Only meant to be used with concrete Transaction objects! (after calling .concretize())
        """
        return dict(
            type=self.sort,
            from_address=self.caller,
            from_name=mevm.account_name(self.caller),
            to_address=self.address,
            to_name=mevm.account_name(self.address),
            value=self.value,
            gas=self.gas,
            data=binascii.hexlify(self.data).decode(),
        )

    def dump(self, stream, state, mevm, conc_tx=None):
        """
        Concretize and write a human readable version of the transaction into the stream. Used during testcase
        generation.

        :param stream: Output stream to write to. Typically a file.
        :param manticore.ethereum.State state: state that the tx exists in
        :param manticore.ethereum.ManticoreEVM mevm: manticore instance
        :return:
        """
        from ..ethereum import ABI  # circular imports
        from ..ethereum.manticore import flagged

        is_something_symbolic = False

        if conc_tx is None:
            conc_tx = self.concretize(state)

        # The result if any RETURN or REVERT
        stream.write("Type: %s (%d)\n" % (self.sort, self.depth))

        caller_solution = conc_tx.caller

        caller_name = mevm.account_name(caller_solution)
        stream.write(
            "From: %s(0x%x) %s\n" % (caller_name, caller_solution, flagged(issymbolic(self.caller)))
        )

        address_solution = conc_tx.address
        address_name = mevm.account_name(address_solution)

        stream.write(
            "To: %s(0x%x) %s\n"
            % (address_name, address_solution, flagged(issymbolic(self.address)))
        )
        stream.write("Value: %d %s\n" % (conc_tx.value, flagged(issymbolic(self.value))))
        stream.write("Gas used: %d %s\n" % (conc_tx.gas, flagged(issymbolic(self.gas))))

        tx_data = conc_tx.data

        stream.write(
            "Data: 0x{} {}\n".format(
                binascii.hexlify(tx_data).decode(), flagged(issymbolic(self.data))
            )
        )

        if self.return_data is not None:
            return_data = conc_tx.return_data

            stream.write(
                "Return_data: 0x{} {}\n".format(
                    binascii.hexlify(return_data).decode(), flagged(issymbolic(self.return_data))
                )
            )

        metadata = mevm.get_metadata(self.address)
        if self.sort == "CREATE":
            if metadata is not None:

                conc_args_data = conc_tx.data[len(metadata._init_bytecode) :]
                arguments = ABI.deserialize(metadata.get_constructor_arguments(), conc_args_data)

                # TODO confirm: arguments should all be concrete?

                is_argument_symbolic = any(
                    map(issymbolic, arguments)
                )  # is this redundant since arguments are all concrete?
                stream.write("Function call:\n")
                stream.write("Constructor(")
                stream.write(
                    ",".join(map(repr, map(state.solve_one, arguments)))
                )  # is this redundant since arguments are all concrete?
                stream.write(") -> %s %s\n" % (self.result, flagged(is_argument_symbolic)))

        if self.sort == "CALL":
            if metadata is not None:
                calldata = conc_tx.data
                is_calldata_symbolic = issymbolic(self.data)

                function_id = calldata[:4]  # hope there is enough data
                signature = metadata.get_func_signature(function_id)
                function_name = metadata.get_func_name(function_id)
                if signature:
                    _, arguments = ABI.deserialize(signature, calldata)
                else:
                    arguments = (calldata,)

                return_data = None
                if self.result == "RETURN":
                    ret_types = metadata.get_func_return_types(function_id)
                    return_data = conc_tx.return_data
                    return_values = ABI.deserialize(ret_types, return_data)  # function return

                is_return_symbolic = issymbolic(self.return_data)

                stream.write("\n")
                stream.write("Function call:\n")
                stream.write("%s(" % function_name)
                stream.write(",".join(map(repr, arguments)))
                stream.write(") -> %s %s\n" % (self.result, flagged(is_calldata_symbolic)))

                if return_data is not None:
                    if len(return_values) == 1:
                        return_values = return_values[0]

                    stream.write("return: %r %s\n" % (return_values, flagged(is_return_symbolic)))
                is_something_symbolic = is_calldata_symbolic or is_return_symbolic

        stream.write("\n\n")
        return is_something_symbolic

    @property
    def sort(self):
        return self._sort

    @sort.setter
    def sort(self, sort):
        if sort not in {"CREATE", "CALL", "DELEGATECALL"}:
            raise EVMException("Invalid transaction type")
        self._sort = sort

    @property
    def result(self):
        return self._result

    @property
    def is_human(self):
        """
        Returns whether this is a transaction made by human (in a script).

        As an example for:
            contract A { function a(B b) { b.b(); } }
            contract B { function b() {} }

        Calling `B.b()` makes a human transaction.
        Calling `A.a(B)` makes a human transaction which makes an internal transaction (b.b()).
        """
        return self.depth == 0

    @property
    def return_data(self):
        return self._return_data

    @property
    def return_value(self):
        if self.result in {"RETURN", "STOP", "SELFDESTRUCT"}:
            return 1
        else:
            assert self.result in {"TXERROR", "REVERT", "THROW"}
            return 0

    def set_result(self, result, return_data=None):
        if getattr(self, "result", None) is not None:
            raise EVMException("Transaction result already set")
        if result not in {None, "TXERROR", "REVERT", "RETURN", "THROW", "STOP", "SELFDESTRUCT"}:
            raise EVMException("Invalid transaction result")
        if result in {"RETURN", "REVERT"}:
            if not isinstance(return_data, (bytes, bytearray, Array)):
                raise EVMException(
                    "Invalid transaction return_data type:", type(return_data).__name__
                )
        elif result in {"STOP", "THROW", "SELFDESTRUCT"}:
            if return_data is None:
                return_data = bytearray()
            if not isinstance(return_data, (bytes, bytearray, Array)) or len(return_data) != 0:
                raise EVMException(
                    f"Invalid transaction return_data. Too much data ({len(return_data)}) for STOP, THROW or SELFDESTRUCT"
                )
        else:
            if return_data is not None:
                raise EVMException("Invalid transaction return_data")
        self._result = result
        self._return_data = return_data

    def __reduce__(self):
        """Implements serialization/pickle"""
        return (
            self.__class__,
            (
                self.sort,
                self.address,
                self.price,
                self.data,
                self.caller,
                self.value,
                self.gas,
                self.depth,
                self.result,
                self.return_data,
            ),
        )

    def __str__(self):
        return "Transaction({:s}, from=0x{:x}, to=0x{:x}, value={!r}, depth={:d}, data={!r}, result={!r}..)".format(
            self.sort, self.caller, self.address, self.value, self.depth, self.data, self.result
        )


# Exceptions...
class EVMException(Exception):
    pass


class ConcretizeArgument(EVMException):
    """
    Raised when a symbolic argument needs to be concretized.
    """

    def __init__(self, pos, expression=None, policy="SAMPLED"):
        self.message = "Concretizing evm stack item {}".format(pos)
        self.pos = pos
        self.expression = expression
        self.policy = policy


class ConcretizeFee(EVMException):
    """
    Raised when a symbolic gas fee needs to be concretized.
    """

    def __init__(self, policy="MINMAX"):
        self.message = "Concretizing evm instruction gas fee"
        self.policy = policy


class ConcretizeGas(EVMException):

    """
    Raised when a symbolic gas needs to be concretized.
    """

    def __init__(self, policy="MINMAX"):
        self.message = "Concretizing evm gas"
        self.policy = policy


class StartTx(EVMException):
    """A new transaction is started"""

    pass


class EndTx(EVMException):
    """The current transaction ends"""

    def __init__(self, result, data=None):
        if result not in {None, "TXERROR", "REVERT", "RETURN", "THROW", "STOP", "SELFDESTRUCT"}:
            raise EVMException("Invalid end transaction result")
        if result is None and data is not None:
            raise EVMException("Invalid end transaction result")
        if not isinstance(data, (type(None), Array, bytes)):
            raise EVMException("Invalid end transaction data type")
        self.result = result
        self.data = data

    def is_rollback(self):
        if self.result in {"STOP", "RETURN", "SELFDESTRUCT"}:
            return False
        else:
            assert self.result in {"THROW", "TXERROR", "REVERT"}
            return True

    def __str__(self):
        return f"EndTX<{self.result}>"


class InvalidOpcode(EndTx):
    """Trying to execute invalid opcode"""

    def __init__(self):
        super().__init__("THROW")


class StackOverflow(EndTx):
    """Attempted to push more than 1024 items"""

    def __init__(self):
        super().__init__("THROW")


class StackUnderflow(EndTx):
    """Attempted to pop from an empty stack"""

    def __init__(self):
        super().__init__("THROW")


class NotEnoughGas(EndTx):
    """Not enough gas for operation"""

    def __init__(self):
        super().__init__("THROW")


class Stop(EndTx):
    """Program reached a STOP instruction"""

    def __init__(self):
        super().__init__("STOP")


class Return(EndTx):
    """Program reached a RETURN instruction"""

    def __init__(self, data=bytearray()):
        super().__init__("RETURN", data)


class Revert(EndTx):
    """Program reached a REVERT instruction"""

    def __init__(self, data):
        super().__init__("REVERT", data)


class SelfDestruct(EndTx):
    """Program reached a SELFDESTRUCT instruction"""

    def __init__(self):
        super().__init__("SELFDESTRUCT")


class TXError(EndTx):
    """A failed Transaction"""

    def __init__(self):
        super().__init__("TXERROR")


def concretized_args(**policies):
    """
    Make sure an EVM instruction has all of its arguments concretized according to
    provided policies.

    Example decoration:

        @concretized_args(size='ONE', address='')
        def LOG(self, address, size, *topics):
            ...

    The above will make sure that the |size| parameter to LOG is Concretized when symbolic
    according to the 'ONE' policy and concretize |address| with the default policy.

    :param policies: A kwargs list of argument names and their respective policies.
                         Provide None or '' as policy to use default.
    :return: A function decorator
    """

    def concretizer(func):
        spec = inspect.getfullargspec(func)

        @wraps(func)
        def wrapper(*args, **kwargs):
            for arg, policy in policies.items():
                assert arg in spec.args, "Concretizer argument not found in wrapped function."
                # index is 0-indexed, but ConcretizeArgument is 1-indexed. However, this is correct
                # since implementation method is always a bound method (self is param 0)
                index = spec.args.index(arg)
                if not issymbolic(args[index]):
                    continue
                if not policy:
                    policy = "SAMPLED"

                if policy == "ACCOUNTS":
                    value = args[index]
                    world = args[0].world
                    # special handler for EVM only policy
                    cond = world._constraint_to_accounts(value, ty="both", include_zero=True)
                    world.constraints.add(cond)
                    policy = "ALL"
<<<<<<< HEAD
=======

                if args[index].taint:
                    # TODO / FIXME: The taint should persist!
                    logger.warning(
                        f"Concretizing {func.__name__}'s {index} argument and dropping its taints: "
                        "the value might not be tracked properly (in case of using detectors)"
                    )
                logger.info(f"Concretizing instruction argument {arg} by {policy}")
>>>>>>> ddb833df
                raise ConcretizeArgument(index, policy=policy)
            return func(*args, **kwargs)

        wrapper.__signature__ = inspect.signature(func)
        return wrapper

    return concretizer


class EVM(Eventful):
    """
    Machine State. The machine state is defined as
    the tuple (g, pc, m, i, s) which are the gas available, the
    program counter pc , the memory contents, the active
    number of words in memory (counting continuously
    from position 0), and the stack contents. The memory
    contents are a series of zeroes of bitsize 256
    """

    _published_events = {
        "evm_execute_instruction",
        "evm_read_storage",
        "evm_write_storage",
        "evm_read_memory",
        "evm_write_memory",
        "evm_read_code",
        "decode_instruction",
        "concrete_sha3",
        "symbolic_sha3",
    }

    class transact:
        def __init__(self, pre=None, pos=None, doc=None):
            self._pre = pre
            self._pos = pos
            if doc is None and pre is not None:
                doc = pre.__doc__
            self.__doc__ = doc
            self.__name__ = pre.__name__

        def __get__(self, obj, objtype=None):
            if obj is None:
                return self
            if self._pre is None:
                raise AttributeError("unreadable attribute")
            from types import MethodType

            # return different version depending on obj._pending_transaction
            def _pre_func(my_obj, *args, **kwargs):
                if my_obj._on_transaction:
                    result = self._pos(my_obj, *args, **kwargs)
                    my_obj._on_transaction = False
                    return result
                else:
                    try:
                        self._pre(my_obj, *args, **kwargs)
                        raise AssertionError(
                            "The pre-transaction handler must raise a StartTx transaction"
                        )
                    except StartTx:
                        my_obj._on_transaction = True
                        raise

            return MethodType(_pre_func, obj)

        def __set__(self, obj, value):
            raise AttributeError("can't set attribute")

        def __delete__(self, obj):
            raise AttributeError("can't delete attribute")

        def pos(self, pos):
            return type(self)(self._pre, pos)

    def __init__(
        self, constraints, address, data, caller, value, bytecode, world=None, gas=210000, **kwargs
    ):
        """
        Builds a Ethereum Virtual Machine instance

        :param memory: the initial memory
        :param address: the address of the account which owns the code that is executing.
        :param data: the byte array that is the input data to this execution
        :param caller: the address of the account which caused the code to be executing. A 160-bit code used for identifying Accounts
        :param value: the value, in Wei, passed to this account as part of the same procedure as execution. One Ether is defined as being 10**18 Wei
        :param bytecode: the byte array that is the machine code to be executed
        :param world: the EVMWorld object where the transaction is being executed
        :param gas: gas budget for this transaction
        """
        super().__init__(**kwargs)
        if data is not None and not issymbolic(data):
            data_size = len(data)
            data_symbolic = constraints.new_array(
                index_bits=256,
                value_bits=8,
                index_max=data_size,
                name=f"DATA_{address:x}",
                avoid_collisions=True,
                default=0,
            )
            data_symbolic[0:data_size] = data
            data = data_symbolic

        if bytecode is not None and not issymbolic(bytecode):
            bytecode_size = len(bytecode)
            bytecode_symbolic = constraints.new_array(
                index_bits=256,
                value_bits=8,
                index_max=bytecode_size,
                name=f"BYTECODE_{address:x}",
                avoid_collisions=True,
                default=0,
            )
            bytecode_symbolic[0:bytecode_size] = bytecode
            bytecode = bytecode_symbolic

        # TODO: Handle the case in which bytecode is symbolic (This happens at
        # CREATE instructions that has the arguments appended to the bytecode)
        # This is a very cornered corner case in which code is actually symbolic
        # We should simply not allow to jump to unconstrained(*) symbolic code.
        # (*) bytecode that could take more than a single value
        self._check_jumpdest = False
        self._valid_jumpdests = set()

        # Compile the list of valid jumpdests via linear dissassembly
        def extend_with_zeroes(b):
            try:
                for x in b:
                    x = to_constant(x)
                    if isinstance(x, int):
                        yield (x)
                    else:
                        yield (0)
                for _ in range(32):
                    yield (0)
            except Exception as e:
                return

        for i in EVMAsm.disassemble_all(extend_with_zeroes(bytecode)):
            if i.mnemonic == "JUMPDEST":
                self._valid_jumpdests.add(i.pc)

        # A no code VM is used to execute transactions to normal accounts.
        # I'll execute a STOP and close the transaction
        # if len(bytecode) == 0:
        #    raise EVMException("Need code")
        self._constraints = constraints
        # Uninitialized values in memory are 0 by spec
        self.memory = constraints.new_array(
            index_bits=256,
            value_bits=8,
            name=f"EMPTY_MEMORY_{address:x}",
            avoid_collisions=True,
            default=0,
        )
        self.address = address
        self.caller = (
            caller
        )  # address of the account that is directly responsible for this execution
        self.data = data
        self.value = value
        self._bytecode = bytecode
        self.suicides = set()
        self.logs = []
        # FIXME parse decode and mark invalid instructions
        # self.invalid = set()

        # Machine state
        self.pc = 0
        self.stack = []
        # We maintain gas as a 512 bits internally to avoid overflows
        # it is shortened to 256 bits when it is used by the GAS instruction
        self._gas = Operators.ZEXTEND(gas, 512)
        self._world = world
        self._allocated = 0
        self._on_transaction = False  # for @transact
        self._checkpoint_data = None
        self._published_pre_instruction_events = False

        # Used calldata size
        min_size = 0
        max_size = len(self.data)
        self._used_calldata_size = 0
        self._calldata_size = len(self.data)
        self._valid_jmpdests = set()

    @property
    def bytecode(self):
        return self._bytecode

    @property
    def constraints(self):
        return self._constraints

    @constraints.setter
    def constraints(self, constraints):
        self._constraints = constraints
        self.memory.constraints = constraints

    @property
    def gas(self):
        return self._gas

    def __getstate__(self):
        state = super().__getstate__()
        state["memory"] = self.memory
        state["world"] = self._world
        state["constraints"] = self.constraints
        state["address"] = self.address
        state["caller"] = self.caller
        state["data"] = self.data
        state["value"] = self.value
        state["bytecode"] = self._bytecode
        state["pc"] = self.pc
        state["stack"] = self.stack
        state["gas"] = self._gas
        state["allocated"] = self._allocated
        state["suicides"] = self.suicides
        state["logs"] = self.logs
        state["_on_transaction"] = self._on_transaction
        state["_checkpoint_data"] = self._checkpoint_data
        state["_published_pre_instruction_events"] = self._published_pre_instruction_events
        state["_used_calldata_size"] = self._used_calldata_size
        state["_calldata_size"] = self._calldata_size
        state["_valid_jumpdests"] = self._valid_jumpdests
        state["_check_jumpdest"] = self._check_jumpdest
        return state

    def __setstate__(self, state):
        self._checkpoint_data = state["_checkpoint_data"]
        self._published_pre_instruction_events = state["_published_pre_instruction_events"]
        self._on_transaction = state["_on_transaction"]
        self._gas = state["gas"]
        self.memory = state["memory"]
        self.logs = state["logs"]
        self._world = state["world"]
        self.constraints = state["constraints"]
        self.address = state["address"]
        self.caller = state["caller"]
        self.data = state["data"]
        self.value = state["value"]
        self._bytecode = state["bytecode"]
        self.pc = state["pc"]
        self.stack = state["stack"]
        self._allocated = state["allocated"]
        self.suicides = state["suicides"]
        self._used_calldata_size = state["_used_calldata_size"]
        self._calldata_size = state["_calldata_size"]
        self._valid_jumpdests = state["_valid_jumpdests"]
        self._check_jumpdest = state["_check_jumpdest"]
        super().__setstate__(state)

    def _get_memfee(self, address, size=1):
        """
        This calculates the amount of extra gas needed for accessing to
        previously unused memory.

        :param address: base memory offset
        :param size: size of the memory access
        """
        if not issymbolic(size) and size == 0:
            return 0

        address = self.safe_add(address, size)
        allocated = self.allocated
        GMEMORY = 3
        GQUADRATICMEMDENOM = 512  # 1 gas per 512 quadwords
        old_size = Operators.ZEXTEND(Operators.UDIV(self.safe_add(allocated, 31), 32), 512)
        new_size = Operators.ZEXTEND(Operators.UDIV(self.safe_add(address, 31), 32), 512)

        old_totalfee = self.safe_mul(old_size, GMEMORY) + Operators.UDIV(
            self.safe_mul(old_size, old_size), GQUADRATICMEMDENOM
        )
        new_totalfee = self.safe_mul(new_size, GMEMORY) + Operators.UDIV(
            self.safe_mul(new_size, new_size), GQUADRATICMEMDENOM
        )
        memfee = new_totalfee - old_totalfee
        flag = Operators.UGT(new_totalfee, old_totalfee)
        return Operators.ITEBV(512, size == 0, 0, Operators.ITEBV(512, flag, memfee, 0))

    def _allocate(self, address, size=1):
        address_c = Operators.UDIV(Operators.ZEXTEND(address, 512) + size + 31, 32) * 32
        self._allocated = Operators.ITEBV(
            512, Operators.UGT(address_c, self._allocated), address_c, self.allocated
        )

    @property
    def allocated(self):
        return self._allocated

    @property
    def world(self):
        return self._world

    @staticmethod
    def check256int(value):
        assert True

    def read_code(self, address, size=1):
        """
        Read size byte from bytecode.
        If less than size bytes are available result will be pad with \x00
        """
        assert address < len(self.bytecode)
        value = self.bytecode[address : address + size]
        if len(value) < size:
            value += "\x00" * (size - len(value))  # pad with null (spec)
        return value

    def disassemble(self):
        return EVMAsm.disassemble(self.bytecode)

    @property
    def PC(self):
        return self.pc

    @property
    def instruction(self):
        """
        Current instruction pointed by self.pc
        """
        # FIXME check if pc points to invalid instruction
        # if self.pc >= len(self.bytecode):
        #    return InvalidOpcode('Code out of range')
        # if self.pc in self.invalid:
        #    raise InvalidOpcode('Opcode inside a PUSH immediate')
        try:
            _decoding_cache = getattr(self, "_decoding_cache")
        except Exception:
            _decoding_cache = self._decoding_cache = {}

        pc = self.pc
        if isinstance(pc, Constant):
            pc = pc.value

        if pc in _decoding_cache:
            return _decoding_cache[pc]

        def getcode():
            bytecode = self.bytecode
            for pc_i in range(pc, len(bytecode)):
                yield simplify(bytecode[pc_i]).value
            while True:
                yield 0

        instruction = EVMAsm.disassemble_one(getcode(), pc=pc, fork=DEFAULT_FORK)
        _decoding_cache[pc] = instruction
        return instruction

    # auxiliary funcs
    # Stack related
    def _push(self, value):
        """
        Push into the stack

              ITEM0
              ITEM1
              ITEM2
        sp->  {empty}
        """
        assert isinstance(value, int) or isinstance(value, BitVec) and value.size == 256
        if len(self.stack) >= 1024:
            raise StackOverflow()

        if isinstance(value, int):
            value = value & TT256M1

        value = simplify(value)
        if isinstance(value, Constant) and not value.taint:
            value = value.value
        self.stack.append(value)

    def _top(self, n=0):
        """Read a value from the top of the stack without removing it"""
        if len(self.stack) - n < 0:
            raise StackUnderflow()
        return self.stack[n - 1]

    def _pop(self):
        """Pop a value from the stack"""
        if not self.stack:
            raise StackUnderflow()
        return self.stack.pop()

    def _consume(self, fee):
        # Check type and bitvec size
        if isinstance(fee, int):
            if fee > (1 << 512) - 1:
                raise ValueError
        elif isinstance(fee, BitVec):
            if fee.size != 512:
                raise ValueError("Fees should be 512 bit long")
        # This configuration variable allows the user to control and perhaps relax the gas calculation
        # pedantic: gas is faithfully accounted and checked at instruction level. State may get forked in OOG/NoOOG
        # complete: gas is faithfully accounted and checked at basic blocks limits. State may get forked in OOG/NoOOG
        # concrete: Concretize gas. If the fee to be consumed gets to be symbolic. Choose some potential values and fork on those.
        # optimistic: Try not to OOG. If it may be enough gas we ignore the OOG case. A constraint is added to assert the gas is enough and the OOG state is ignored.
        # pesimistic: OOG soon. If it may NOT be enough gas we ignore the normal case. A constraint is added to assert the gas is NOT enough and the other state is ignored.
        # ignore: Ignore gas. Do not account for it. Do not OOG.

<<<<<<< HEAD
=======
        # optimization that speed up concrete fees sometimes
        if not issymbolic(fee) and issymbolic(self._gas):
            reps, m = getattr(self, "_mgas", (0, None))
            reps += 1
            if m is None and reps > 10:
                m = Z3Solver.instance().min(self.constraints, self._gas)
            self._mgas = reps, m

            if m is not None and fee < m:
                self._gas -= fee
                self._mgas = reps, m - fee
                return

>>>>>>> ddb833df
        if consts.oog in ("pedantic", "complete"):
            # gas is faithfully accounted and ogg checked at instruction/BB level.
            if consts.oog == "pedantic" or self.instruction.is_terminator:
                # explore both options / fork

                # FIXME if gas can be both enough and insufficient this will
                #  reenter here and generate redundant queries
                if not issymbolic(self._gas) and not issymbolic(fee):
                    enough_gas_solutions = (self._gas - fee >= 0,)
                else:
                    constraint = simplify(Operators.UGT(self._gas, fee))
                    enough_gas_solutions = Z3Solver.instance().get_all_values(
                        self.constraints, constraint
                    )

                if len(enough_gas_solutions) == 2:
                    # if gas can be both enough and insufficient, fork
                    raise Concretize(
                        "Concretize gas fee",
                        expression=Operators.UGT(self._gas, fee),
                        setstate=None,
                        policy="ALL",
                    )
                elif enough_gas_solutions[0] is False:
                    # if gas if only insuficient OOG!
                    logger.debug(
                        f"Not enough gas for instruction {self.instruction.name} at 0x{self.pc:x}"
                    )
                    raise NotEnoughGas()
                else:
                    assert enough_gas_solutions[0] is True
                    # if there is enough gas keep going
        elif consts.oog == "concrete":
            # Keep gas concrete. Concretize symbolic fees to some values.
            # this can happen only if symbolic gas is provided for the TX
            if issymbolic(self._gas):
                raise ConcretizeGas()
            if issymbolic(fee):
                raise ConcretizeFee()
        elif consts.oog == "optimistic":
            # Try not to OOG. If it may be enough gas we ignore the OOG case.
            # A constraint is added to assert the gas is enough and the OOG state is ignored.
            # explore only when there is enough gas if possible
            if Z3Solver.instance().can_be_true(self.constraints, Operators.UGT(self.gas, fee)):
                self.constraints.add(Operators.UGT(self.gas, fee))
            else:
                logger.debug(
                    f"Not enough gas for instruction {self.instruction.name} at 0x{self.pc:x}"
                )
                raise NotEnoughGas()
        elif consts.oog == "pesimistic":
            # OOG soon. If it may NOT be enough gas we ignore the normal case.
            # A constraint is added to assert the gas is NOT enough and the other state is ignored.
            # explore only when there is enough gas if possible
            if Z3Solver.instance().can_be_true(self.constraints, Operators.ULE(self.gas, fee)):
                self.constraints.add(Operators.ULE(self.gas, fee))
                raise NotEnoughGas()
        else:
            if consts.oog != "ignore":
                raise Exception("Wrong oog config variable")
            # do nothing. gas is not even changed
            return
        self._gas = simplify(self._gas - fee)

        # If everything is concrete lets just check at every instruction
        if not issymbolic(self._gas) and self._gas < 0:
            raise NotEnoughGas()

    def _indemnify(self, fee):
        self._gas += fee

    def _pop_arguments(self):
        # Get arguments (imm, pop)
        current = self.instruction
        arguments = []
        if current.has_operand:
            arguments.append(current.operand)
        for _ in range(current.pops):
            arguments.append(self._pop())
        # simplify stack arguments
        for i, arg in enumerate(arguments):
            if isinstance(arg, Constant) and not arg.taint:
                arguments[i] = arg.value
        return arguments

    def _top_arguments(self):
        # Get arguments (imm, top). Stack is not changed
        current = self.instruction
        arguments = []
        if current.has_operand:
            arguments.append(current.operand)

        if current.pops:
            arguments.extend(reversed(self.stack[-current.pops :]))
        return arguments

    def _push_arguments(self, arguments):
        # Immediate operands should not be pushed
        start = int(self.instruction.has_operand)
        for arg in reversed(arguments[start:]):
            self._push(arg)

    def _push_results(self, instruction, result):
        # Check result (push)
        if instruction.pushes > 1:
            assert len(result) == instruction.pushes
            for value in reversed(result):
                self._push(value)
        elif instruction.pushes == 1:
            self._push(result)
        else:
            assert instruction.pushes == 0
            assert result is None

    def _calculate_gas(self, *arguments):
        current = self.instruction
        implementation = getattr(self, f"{current.semantics}_gas", None)
        if implementation is None:
            return current.fee
        return current.fee + implementation(*arguments)

    def _handler(self, *arguments):
        current = self.instruction
        implementation = getattr(self, current.semantics, None)
        if implementation is None:
            raise TerminateState(f"Instruction not implemented {current.semantics}", testcase=True)
        return implementation(*arguments)

    def _checkpoint(self):
        """Save and/or get a state checkpoint previous to current instruction"""
        # Fixme[felipe] add a with self.disabled_events context manager to Eventful
        if self._checkpoint_data is None:
            if not self._published_pre_instruction_events:
                self._published_pre_instruction_events = True
                self._publish("will_decode_instruction", self.pc)
                self._publish(
                    "will_evm_execute_instruction", self.instruction, self._top_arguments()
                )

            pc = self.pc
            instruction = self.instruction
            old_gas = self.gas
            allocated = self._allocated
            # FIXME Not clear which exception should trigger first. OOG or insufficient stack
            # this could raise an insufficient stack exception
            arguments = self._pop_arguments()
            fee = self._calculate_gas(*arguments)

            self._checkpoint_data = (pc, old_gas, instruction, arguments, fee, allocated)
            self._consume(fee)

        return self._checkpoint_data

    def _rollback(self):
        """Revert the stack, gas, pc and memory allocation so it looks like before executing the instruction"""
        last_pc, last_gas, last_instruction, last_arguments, fee, allocated = self._checkpoint_data
        self._push_arguments(last_arguments)
        self._gas = last_gas
        self._pc = last_pc
        self._allocated = allocated
        self._checkpoint_data = None

    def _set_check_jmpdest(self, flag=True):
        """
        Next instruction must be a JUMPDEST iff `flag` holds.

        Note that at this point `flag` can be the conditional from a JUMPI
        instruction hence potentially a symbolic value.
        """
        self._check_jumpdest = flag

    def _check_jmpdest(self):
        """
        If the previous instruction was a JUMP/JUMPI and the conditional was
        True, this checks that the current instruction must be a JUMPDEST.

        Here, if symbolic, the conditional `self._check_jumpdest` would be
        already constrained to a single concrete value.
        """
        should_check_jumpdest = self._check_jumpdest
        if issymbolic(should_check_jumpdest):
            should_check_jumpdest_solutions = Z3Solver().get_all_values(
                self.constraints, should_check_jumpdest
            )
            if len(should_check_jumpdest_solutions) != 1:
                raise EthereumError("Conditional not concretized at JMPDEST check")
            should_check_jumpdest = should_check_jumpdest_solutions[0]

        # If it can be solved only to False just set it False. If it can be solved
        # only to True, process it and also se it to False
        self._check_jumpdest = False

        if should_check_jumpdest:
            pc = self.pc.value if isinstance(self.pc, Constant) else self.pc
            if pc not in self._valid_jumpdests:
                raise InvalidOpcode()

    def _advance(self, result=None, exception=False):
        if self._checkpoint_data is None:
            return
        last_pc, last_gas, last_instruction, last_arguments, fee, allocated = self._checkpoint_data
        if not exception:
            if not last_instruction.is_branch:
                # advance pc pointer
                self.pc += last_instruction.size
            self._push_results(last_instruction, result)
        self._publish("did_evm_execute_instruction", last_instruction, last_arguments, result)
        self._checkpoint_data = None
        self._published_pre_instruction_events = False

    def change_last_result(self, result):
        last_pc, last_gas, last_instruction, last_arguments, fee, allocated = self._checkpoint_data

        # Check result (push)\
        if last_instruction.pushes > 1:
            assert len(result) == last_instruction.pushes
            for _ in range(last_instruction.pushes):
                self._pop()
            for value in reversed(result):
                self._push(value)
        elif last_instruction.pushes == 1:
            self._pop()
            self._push(result)
        else:
            assert last_instruction.pushes == 0
            assert result is None

    # Execute an instruction from current pc
    def execute(self):
        pc = self.pc
        if issymbolic(pc) and not isinstance(pc, Constant):
            expression = pc
            taints = self.pc.taint

            def setstate(state, value):
                if taints:
                    state.platform.current_vm.pc = BitVecConstant(256, value, taint=taints)
                else:
                    state.platform.current_vm.pc = value

            raise Concretize(
                "Concretize PC", expression=expression, setstate=setstate, policy="ALL"
            )
        # print (self)
        try:
<<<<<<< HEAD
=======
            # import time
>>>>>>> ddb833df
            # limbo = 0.0
            # a = time.time()
            self._check_jmpdest()
            # b = time.time()
            last_pc, last_gas, instruction, arguments, fee, allocated = self._checkpoint()
            # c = time.time()
<<<<<<< HEAD
            self._consume(fee)
=======
>>>>>>> ddb833df
            # d = time.time()
            result = self._handler(*arguments)
            # e = time.time()
            self._advance(result)
            # f = time.time()
            # if hasattr(self, 'F'):
            #    limbo = (a-self.F)*100
<<<<<<< HEAD
            # print("%02.2f %02.2f %02.2f %02.2f %02.2f %02.2f"%((b-a)*100, (c-b)*100, (d-c)*100, (e-d)*100, (f-e)*100, limbo))
=======
            # print(f"{instruction}\t\t %02.4f %02.4f %02.4f %02.4f %02.4f %02.4f"%((b-a)*100, (c-b)*100, (d-c)*100, (e-d)*100, (f-e)*100, limbo))
>>>>>>> ddb833df
            # self.F = time.time()

        except ConcretizeGas as ex:

            def setstate(state, value):
                state.platform.current._gas = value

            raise Concretize(
                "Concretize gas", expression=self._gas, setstate=setstate, policy="MINMAX"
            )
        except ConcretizeFee as ex:

            def setstate(state, value):
                current_vm = state.platform.current_vm
                _pc, _old_gas, _instruction, _arguments, _fee, _allocated = (
                    current_vm._checkpoint_data
                )
                current_vm._checkpoint_data = (
                    _pc,
                    _old_gas,
                    _instruction,
                    _arguments,
                    value,
                    _allocated,
                )

            raise Concretize(
                "Concretize current instruction fee",
                expression=fee,
                setstate=setstate,
                policy=ex.policy,
            )
        except ConcretizeArgument as ex:
            pos = ex.pos - 1

            def setstate(state, value):
                current_vm = state.platform.current_vm
                _pc, _old_gas, _instruction, _arguments, _fee, _allocated = (
                    current_vm._checkpoint_data
                )
                new_arguments = []
                for old_arg in _arguments:
                    if len(new_arguments) == pos:
                        new_arguments.append(value)
                    else:
                        new_arguments.append(old_arg)
                current_vm._checkpoint_data = (
                    _pc,
                    _old_gas,
                    _instruction,
                    new_arguments,
                    _fee,
                    _allocated,
                )

            raise Concretize(
                "Concretize Instruction Argument",
                expression=arguments[pos],
                setstate=setstate,
                policy=ex.policy,
            )

        except StartTx:
            raise
        except EndTx as ex:
            self._advance(exception=True)
            raise

    def read_buffer(self, offset, size):
        if issymbolic(size):
            raise EVMException("Symbolic size not supported")
        if size == 0:
            return b""
        self._allocate(offset, size)
        return self.memory[offset : offset + size]

    def write_buffer(self, offset, data):
        self._allocate(offset, len(data))
        for i, c in enumerate(data):
            self._store(offset + i, Operators.ORD(c))

    def _load(self, offset, size=1):
        value = self.memory.read_BE(offset, size)
        try:
            value = simplify(value)
            if not value.taint:
                value = value.value
        except Exception:
            pass

        for i in range(size):
            self._publish(
                "did_evm_read_memory", offset + i, Operators.EXTRACT(value, (size - i - 1) * 8, 8)
            )
        return value

    def _store(self, offset, value, size=1):
        """Stores value in memory as a big endian"""
        self.memory.write_BE(offset, value, size)
        for i in range(size):
            self._publish(
                "did_evm_write_memory", offset + i, Operators.EXTRACT(value, (size - i - 1) * 8, 8)
            )

    def safe_add(self, a, b):
        a = Operators.ZEXTEND(a, 512)
        b = Operators.ZEXTEND(b, 512)
        result = a + b
        return result

    def safe_mul(self, a, b):
        a = Operators.ZEXTEND(a, 512)
        b = Operators.ZEXTEND(b, 512)
        result = a * b
        return result

    ############################################################################
    # INSTRUCTIONS

    def INVALID(self):
        """Halts execution"""
        raise InvalidOpcode()

    ############################################################################
    # Stop and Arithmetic Operations
    # All arithmetic is modulo 256 unless otherwise noted.

    def STOP(self):
        """Halts execution"""
        raise EndTx("STOP")

    def ADD(self, a, b):
        """Addition operation"""
        return a + b

    def MUL(self, a, b):
        """Multiplication operation"""
        return a * b

    def SUB(self, a, b):
        """Subtraction operation"""
        return a - b

    def DIV(self, a, b):
        """Integer division operation"""
        try:
            result = Operators.UDIV(a, b)
        except ZeroDivisionError:
            result = 0
        return Operators.ITEBV(256, b == 0, 0, result)

    def SDIV(self, a, b):
        """Signed integer division operation (truncated)"""
        s0, s1 = to_signed(a), to_signed(b)
        try:
            result = (
                Operators.ABS(s0)
                // Operators.ABS(s1)
                * Operators.ITEBV(256, (s0 < 0) != (s1 < 0), -1, 1)
            )
        except ZeroDivisionError:
            result = 0
        result = Operators.ITEBV(256, b == 0, 0, result)
        if not issymbolic(result):
            result = to_signed(result)
        return result

    def MOD(self, a, b):
        """Modulo remainder operation"""
        try:
            result = Operators.ITEBV(256, b == 0, 0, a % b)
        except ZeroDivisionError:
            result = 0
        return result

    def SMOD(self, a, b):
        """Signed modulo remainder operation"""
        s0, s1 = to_signed(a), to_signed(b)
        sign = Operators.ITEBV(256, s0 < 0, -1, 1)
        try:
            result = (Operators.ABS(s0) % Operators.ABS(s1)) * sign
        except ZeroDivisionError:
            result = 0

        return Operators.ITEBV(256, s1 == 0, 0, result)

    def ADDMOD(self, a, b, c):
        """Modulo addition operation"""
        try:
            result = Operators.ITEBV(256, c == 0, 0, (a + b) % c)
        except ZeroDivisionError:
            result = 0
        return result

    def MULMOD(self, a, b, c):
        """Modulo addition operation"""
        try:
            result = Operators.ITEBV(256, c == 0, 0, (a * b) % c)
        except ZeroDivisionError:
            result = 0
        return result

    def EXP_gas(self, base, exponent):
        """Calculate extra gas fee"""
        EXP_SUPPLEMENTAL_GAS = 10  # cost of EXP exponent per byte

        def nbytes(e):
            result = 0
            for i in range(32):
                result = Operators.ITEBV(512, Operators.EXTRACT(e, i * 8, 8) != 0, i + 1, result)
            return result

        return EXP_SUPPLEMENTAL_GAS * nbytes(exponent)

    @concretized_args(base="SAMPLED", exponent="SAMPLED")
    def EXP(self, base, exponent):
        """
        Exponential operation
        The zero-th power of zero 0^0 is defined to be one.

        :param base: exponential base, concretized with sampled values
        :param exponent: exponent value, concretized with sampled values
        :return: BitVec* EXP result
        """
        if exponent == 0:
            return 1

        if base == 0:
            return 0

        return pow(base, exponent, TT256)

    def SIGNEXTEND(self, size, value):
        """Extend length of two's complement signed integer"""
        # FIXME maybe use Operators.SEXTEND
        testbit = Operators.ITEBV(256, size <= 31, size * 8 + 7, 257)
        result1 = value | (TT256 - (1 << testbit))
        result2 = value & ((1 << testbit) - 1)
        result = Operators.ITEBV(256, (value & (1 << testbit)) != 0, result1, result2)
        return Operators.ITEBV(256, size <= 31, result, value)

    ############################################################################
    # Comparison & Bitwise Logic Operations
    def LT(self, a, b):
        """Less-than comparison"""
        return Operators.ITEBV(256, Operators.ULT(a, b), 1, 0)

    def GT(self, a, b):
        """Greater-than comparison"""
        return Operators.ITEBV(256, Operators.UGT(a, b), 1, 0)

    def SLT(self, a, b):
        """Signed less-than comparison"""
        # http://gavwood.com/paper.pdf
        s0, s1 = to_signed(a), to_signed(b)
        return Operators.ITEBV(256, s0 < s1, 1, 0)

    def SGT(self, a, b):
        """Signed greater-than comparison"""
        # http://gavwood.com/paper.pdf
        s0, s1 = to_signed(a), to_signed(b)
        return Operators.ITEBV(256, s0 > s1, 1, 0)

    def EQ(self, a, b):
        """Equality comparison"""
        return Operators.ITEBV(256, a == b, 1, 0)

    def ISZERO(self, a):
        """Simple not operator"""
        return Operators.ITEBV(256, a == 0, 1, 0)

    def AND(self, a, b):
        """Bitwise AND operation"""
        return a & b

    def OR(self, a, b):
        """Bitwise OR operation"""
        return a | b

    def XOR(self, a, b):
        """Bitwise XOR operation"""
        return a ^ b

    def NOT(self, a):
        """Bitwise NOT operation"""
        return ~a

    def BYTE(self, offset, value):
        """Retrieve single byte from word"""
        offset = Operators.ITEBV(256, offset < 32, (31 - offset) * 8, 256)
        return Operators.ZEXTEND(Operators.EXTRACT(value, offset, 8), 256)

    def try_simplify_to_constant(self, data):
        concrete_data = bytearray()
        for c in data:
            simplified = simplify(c)
            if isinstance(simplified, Constant):
                concrete_data.append(simplified.value)
            else:
                # simplify by solving. probably means that we need to improve simplification
<<<<<<< HEAD
                solutions = Z3Solver().get_all_values(self.constraints, simplified, 2, silent=True)
=======
                solutions = Z3Solver.instance().get_all_values(
                    self.constraints, simplified, 2, silent=True
                )
>>>>>>> ddb833df
                if len(solutions) != 1:
                    break
                concrete_data.append(solutions[0])
        else:
            data = bytes(concrete_data)
        return data

    def SHA3_gas(self, start, size):
        GSHA3WORD = 6  # Cost of SHA3 per word
        memfee = self._get_memfee(start, size)
        return GSHA3WORD * (ceil32(size) // 32) + memfee

    @concretized_args(size="SAMPLED")
    def SHA3(self, start, size):
        """Compute Keccak-256 hash"""
        # read memory from start to end
        # http://gavwood.com/paper.pdf
        data = self.try_simplify_to_constant(self.read_buffer(start, size))

        if issymbolic(data):
            known_sha3 = {}
            # Broadcast the signal
            self._publish(
                "on_symbolic_sha3", data, known_sha3
            )  # This updates the local copy of sha3 with the pairs we need to explore
            value = 0  # never used
            known_hashes_cond = False
            for key, hsh in known_sha3.items():
                assert not issymbolic(key), "Saved sha3 data,hash pairs should be concrete"
                cond = key == data
                known_hashes_cond = Operators.OR(cond, known_hashes_cond)
                value = Operators.ITEBV(256, cond, hsh, value)
            return value

        value = sha3.keccak_256(data).hexdigest()
        value = int(value, 16)
        self._publish("on_concrete_sha3", data, value)
        logger.info("Found a concrete SHA3 example %r -> %x", data, value)
        return value

    ############################################################################
    # Environmental Information
    def ADDRESS(self):
        """Get address of currently executing account"""
        return self.address

    def BALANCE_gas(self, account):
        return 380  # BALANCE_SUPPLEMENTAL_GAS

    def BALANCE(self, account):
        """Get balance of the given account"""
        return self.world.get_balance(account)

    def ORIGIN(self):
        """Get execution origination address"""
        return Operators.ZEXTEND(self.world.tx_origin(), 256)

    def CALLER(self):
        """Get caller address"""
        return Operators.ZEXTEND(self.caller, 256)

    def CALLVALUE(self):
        """Get deposited value by the instruction/transaction responsible for this execution"""
        return self.value

    def CALLDATALOAD(self, offset):
        """Get input data of current environment"""

        if issymbolic(offset):
            if Z3Solver().can_be_true(self._constraints, offset == self._used_calldata_size):
                self.constraints.add(offset == self._used_calldata_size)
            raise ConcretizeArgument(1, policy="SAMPLED")

        self._use_calldata(offset, 32)

        data_length = len(self.data)

        bytes = []
        for i in range(32):
            try:
                c = Operators.ITEBV(8, offset + i < data_length, self.data[offset + i], 0)
            except IndexError:
                # offset + i is concrete and outside data
                c = 0

            bytes.append(c)
        return Operators.CONCAT(256, *bytes)

    def _use_calldata(self, n, size):
        assert not issymbolic(n)
        max_size = len(self.data)
        min_size = self._used_calldata_size
        self._used_calldata_size = Operators.ITEBV(
            256,
            size != 0,
            Operators.ITEBV(256, min_size + n > max_size, max_size, min_size + n),
            self._used_calldata_size,
        )

    def CALLDATASIZE(self):
        """Get size of input data in current environment"""
        return self._calldata_size

    def CALLDATACOPY_gas(self, mem_offset, data_offset, size):
        GCOPY = 3  # cost to copy one 32 byte word
        copyfee = self.safe_mul(GCOPY, self.safe_add(size, 31) // 32)
        memfee = self._get_memfee(mem_offset, size)
        return copyfee + memfee

    def CALLDATACOPY(self, mem_offset, data_offset, size):
        """Copy input data in current environment to memory"""
        if issymbolic(size):
            if Z3Solver().can_be_true(self._constraints, size <= len(self.data) + 32):
                self.constraints.add(size <= len(self.data) + 32)
            raise ConcretizeArgument(3, policy="SAMPLED")

        if issymbolic(data_offset):
            if Z3Solver().can_be_true(self._constraints, data_offset == self._used_calldata_size):
                self.constraints.add(data_offset == self._used_calldata_size)
            raise ConcretizeArgument(2, policy="SAMPLED")

        # account for calldata usage
        self._use_calldata(data_offset, size)
        self._allocate(mem_offset, size)
        for i in range(size):
            try:
                c = Operators.ITEBV(
                    8,
                    data_offset + i < len(self.data),
                    Operators.ORD(self.data[data_offset + i]),
                    0,
                )
            except IndexError:
                # data_offset + i is concrete and outside data
                c = 0
            self._store(mem_offset + i, c)

    def CODESIZE(self):
        """Get size of code running in current environment"""
        return len(self.bytecode)

    def CODECOPY_gas(self, mem_offset, code_offset, size):
        return self._get_memfee(mem_offset, size)

    @concretized_args(code_offset="SAMPLED", size="SAMPLED")
    def CODECOPY(self, mem_offset, code_offset, size):
        """Copy code running in current environment to memory"""

        self._allocate(mem_offset, size)
        GCOPY = 3  # cost to copy one 32 byte word
        copyfee = self.safe_mul(GCOPY, Operators.UDIV(self.safe_add(size, 31), 32))
        self._consume(copyfee)

        if issymbolic(size):
            max_size = Z3Solver().max(self.constraints, size)
        else:
            max_size = size

        for i in range(max_size):
            if issymbolic(i < size):
                default = Operators.ITEBV(
                    8, i < size, 0, self._load(mem_offset + i, 1)
                )  # Fixme. unnecessary memory read
            else:
                if i < size:
                    default = 0
                else:
                    default = self._load(mem_offset + i, 1)

            if issymbolic(code_offset):
                value = Operators.ITEBV(
                    8,
                    code_offset + i >= len(self.bytecode),
                    default,
                    self.bytecode[code_offset + i],
                )
            else:
                if code_offset + i >= len(self.bytecode):
                    value = default
                else:
                    value = self.bytecode[code_offset + i]
            self._store(mem_offset + i, value)
        self._publish("did_evm_read_code", code_offset, size)

    def GASPRICE(self):
        """Get price of gas in current environment"""
        return self.world.tx_gasprice()

    @concretized_args(account="ACCOUNTS")
    def EXTCODESIZE(self, account):
        """Get size of an account's code"""
        return len(self.world.get_code(account))

    def EXTCODECOPY_gas(self, account, address, offset, size):
        GCOPY = 3  # cost to copy one 32 byte word
        extbytecode = self.world.get_code(account)
        memfee = self._get_memfee(address, size)
        return GCOPY * (ceil32(len(extbytecode)) // 32) + memfee

    @concretized_args(account="ACCOUNTS")
    def EXTCODECOPY(self, account, address, offset, size):
        """Copy an account's code to memory"""
        extbytecode = self.world.get_code(account)
        self._allocate(address + size)

        for i in range(size):
            if offset + i < len(extbytecode):
                self._store(address + i, extbytecode[offset + i])
            else:
                self._store(address + i, 0)

    def RETURNDATACOPY_gas(self, mem_offset, return_offset, size):
        return self._get_memfee(mem_offset, size)

    def RETURNDATACOPY(self, mem_offset, return_offset, size):
        return_data = self.world.last_transaction.return_data

        self._allocate(mem_offset, size)
        for i in range(size):
            if return_offset + i < len(return_data):
                self._store(mem_offset + i, return_data[return_offset + i])
            else:
                self._store(mem_offset + i, 0)

    def RETURNDATASIZE(self):
        return len(self.world.last_transaction.return_data)

    ############################################################################
    # Block Information
    def BLOCKHASH(self, a):
        """Get the hash of one of the 256 most recent complete blocks"""
        return self.world.block_hash(a)

    def COINBASE(self):
        """Get the block's beneficiary address"""
        return self.world.block_coinbase()

    def TIMESTAMP(self):
        """Get the block's timestamp"""
        return self.world.block_timestamp()

    def NUMBER(self):
        """Get the block's number"""
        return self.world.block_number()

    def DIFFICULTY(self):
        """Get the block's difficulty"""
        return self.world.block_difficulty()

    def GASLIMIT(self):
        """Get the block's gas limit"""
        return self.world.block_gaslimit()

    ############################################################################
    # Stack, Memory, Storage and Flow Operations
    def POP(self, a):
        """Remove item from stack"""
        # Items are automatically removed from stack
        # by the instruction dispatcher
        pass

    def MLOAD_gas(self, address):
        return self._get_memfee(address, 32)

    def MLOAD(self, address):
        """Load word from memory"""
        self._allocate(address, 32)
        value = self._load(address, 32)
        return value

    def MSTORE_gas(self, address, value):
        return self._get_memfee(address, 32)

    def MSTORE(self, address, value):
        """Save word to memory"""
        if istainted(self.pc):
            for taint in get_taints(self.pc):
                value = taint_with(value, taint)
        self._allocate(address, 32)
        self._store(address, value, 32)

    def MSTORE8_gas(self, address, value):
        return self._get_memfee(address, 1)

    def MSTORE8(self, address, value):
        """Save byte to memory"""
        if istainted(self.pc):
            for taint in get_taints(self.pc):
                value = taint_with(value, taint)
        self._allocate(address, 1)
        self._store(address, Operators.EXTRACT(value, 0, 8), 1)

    def SLOAD(self, offset):
        """Load word from storage"""
        storage_address = self.address
        self._publish("will_evm_read_storage", storage_address, offset)
        value = self.world.get_storage_data(storage_address, offset)
        self._publish("did_evm_read_storage", storage_address, offset, value)
        return value

    def SSTORE_gas(self, offset, value):
        storage_address = self.address
        GSTORAGEREFUND = 15000
        GSTORAGEKILL = 5000
        GSTORAGEMOD = 5000
        GSTORAGEADD = 20000

        previous_value = self.world.get_storage_data(storage_address, offset)

        gascost = Operators.ITEBV(
            512,
            previous_value != 0,
            Operators.ITEBV(512, value != 0, GSTORAGEMOD, GSTORAGEKILL),
            Operators.ITEBV(512, value != 0, GSTORAGEADD, GSTORAGEMOD),
        )

        return gascost

    def SSTORE(self, offset, value):
        """Save word to storage"""
        storage_address = self.address
        self._publish("will_evm_write_storage", storage_address, offset, value)
        # refund = Operators.ITEBV(256,
        #                         previous_value != 0,
        #                         Operators.ITEBV(256, value != 0, 0, GSTORAGEREFUND),
        #                         0)

        if istainted(self.pc):
            for taint in get_taints(self.pc):
                value = taint_with(value, taint)
        self.world.set_storage_data(storage_address, offset, value)
        self._publish("did_evm_write_storage", storage_address, offset, value)

    def JUMP(self, dest):
        """Alter the program counter"""
        self.pc = dest
        # This set ups a check for JMPDEST in the next instruction
        self._set_check_jmpdest()

    def JUMPI(self, dest, cond):
        """Conditionally alter the program counter"""
        self.pc = Operators.ITEBV(256, cond != 0, dest, self.pc + self.instruction.size)
        # This set ups a check for JMPDEST in the next instruction if cond != 0
        self._set_check_jmpdest(cond != 0)

    def GETPC(self):
        """Get the value of the program counter prior to the increment"""
        return self.pc

    def MSIZE(self):
        """Get the size of active memory in bytes"""
        return self._allocated

    def GAS(self):
        """Get the amount of available gas, including the corresponding reduction the amount of available gas"""
        # fixme calculate gas consumption
        return Operators.EXTRACT(self._gas, 0, 256)

    def JUMPDEST(self):
        """Mark a valid destination for jumps"""

    ############################################################################
    # Push Operations
    def PUSH(self, value):
        """Place 1 to 32 bytes item on stack"""
        return value

    ############################################################################
    # Duplication Operations
    def DUP(self, *operands):
        """Duplicate stack item"""
        return (operands[-1],) + operands

    ############################################################################
    # Exchange Operations
    def SWAP(self, *operands):
        """Exchange 1st and 2nd stack items"""
        a = operands[0]
        b = operands[-1]
        return (b,) + operands[1:-1] + (a,)

    ############################################################################
    # Logging Operations
    def LOG_gas(self, address, size, *topics):
        return self._get_memfee(address, size)

    @concretized_args(size="ONE")
    def LOG(self, address, size, *topics):
        GLOGBYTE = 8
        self._consume(size * GLOGBYTE)
        memlog = self.read_buffer(address, size)
        self.world.log(self.address, topics, memlog)

    ############################################################################
    # System operations
    def CREATE_gas(self, value, offset, size):
        return self._get_memfee(offset, size)

    @transact
    def CREATE(self, value, offset, size):
        """Create a new account with associated code"""
        address = self.world.create_account(
            address=EVMWorld.calculate_new_address(
                sender=self.address, nonce=self.world.get_nonce(self.address)
            )
        )
        self.world.start_transaction(
            "CREATE",
            address,
            data=self.read_buffer(offset, size),
            caller=self.address,
            value=value,
            gas=self.gas,
        )

        raise StartTx()

    @CREATE.pos
    def CREATE(self, value, offset, size):
        """Create a new account with associated code"""
        tx = self.world.last_transaction  # At this point last and current tx are the same.
        address = tx.address
        if tx.result == "RETURN":
            self.world.set_code(tx.address, tx.return_data)
        else:
            self.world.delete_account(address)
            address = 0
        return address

    def CALL_gas(self, gas, address, value, in_offset, in_size, out_offset, out_size):
        return self._get_memfee(in_offset, in_size)

    @transact
    @concretized_args(address="ACCOUNTS", gas="MINMAX", in_offset="SAMPLED", in_size="SAMPLED")
    def CALL(self, gas, address, value, in_offset, in_size, out_offset, out_size):
        """Message-call into an account"""
        self.world.start_transaction(
            "CALL",
            address,
            data=self.read_buffer(in_offset, in_size),
            caller=self.address,
            value=value,
            gas=gas,
        )
        raise StartTx()

    @CALL.pos
    def CALL(self, gas, address, value, in_offset, in_size, out_offset, out_size):
        data = self.world.last_transaction.return_data
        if data is not None:
            data_size = len(data)
            size = Operators.ITEBV(256, Operators.ULT(out_size, data_size), out_size, data_size)
            self.write_buffer(out_offset, data[:size])

        return self.world.last_transaction.return_value

    def CALLCODE_gas(self, gas, address, value, in_offset, in_size, out_offset, out_size):
        return self._get_memfee(in_offset, in_size)

    @transact
    @concretized_args(in_offset="SAMPLED", in_size="SAMPLED")
    def CALLCODE(self, gas, _ignored_, value, in_offset, in_size, out_offset, out_size):
        """Message-call into this account with alternative account's code"""
        self.world.start_transaction(
            "CALLCODE",
            address=self.address,
            data=self.read_buffer(in_offset, in_size),
            caller=self.address,
            value=value,
            gas=gas,
        )
        raise StartTx()

    @CALLCODE.pos
    def CALLCODE(self, gas, address, value, in_offset, in_size, out_offset, out_size):
        data = self.world.last_transaction.return_data
        if data is not None:
            data_size = len(data)
            size = Operators.ITEBV(256, Operators.ULT(out_size, data_size), out_size, data_size)
            self.write_buffer(out_offset, data[:size])

        return self.world.last_transaction.return_value

    def RETURN_gas(self, offset, size):
        return self._get_memfee(offset, size)

    @concretized_args(size="SAMPLED")
    def RETURN(self, offset, size):
        """Halt execution returning output data"""
        data = self.read_buffer(offset, size)
        raise EndTx("RETURN", data)

    def DELEGATECALL_gas(self, gas, address, in_offset, in_size, out_offset, out_size):
        return self._get_memfee(in_offset, in_size)

    @transact
    @concretized_args(in_offset="SAMPLED", in_size="SAMPLED")
    def DELEGATECALL(self, gas, address, in_offset, in_size, out_offset, out_size):
        """Message-call into an account"""
        self.world.start_transaction(
            "DELEGATECALL",
            address,
            data=self.read_buffer(in_offset, in_size),
            caller=self.address,
            value=0,
            gas=gas,
        )
        raise StartTx()

    @DELEGATECALL.pos
    def DELEGATECALL(self, gas, address, in_offset, in_size, out_offset, out_size):
        data = self.world.last_transaction.return_data
        if data is not None:
            data_size = len(data)
            size = Operators.ITEBV(256, Operators.ULT(out_size, data_size), out_size, data_size)
            self.write_buffer(out_offset, data[:size])

        return self.world.last_transaction.return_value

    def STATICCALL_gas(self, gas, address, in_offset, in_size, out_offset, out_size):
        return self._get_memfee(in_offset, in_size)

    @transact
    @concretized_args(in_offset="SAMPLED", in_size="SAMPLED")
    def STATICCALL(self, gas, address, in_offset, in_size, out_offset, out_size):
        """Message-call into an account"""
        self.world.start_transaction(
            "STATICCALL",
            address,
            data=self.read_buffer(in_offset, in_size),
            caller=self.address,
            value=0,
            gas=gas,
        )
        raise StartTx()

    @STATICCALL.pos
    def STATICCALL(self, gas, address, in_offset, in_size, out_offset, out_size):
        data = self.world.last_transaction.return_data
        if data is not None:
            data_size = len(data)
            size = Operators.ITEBV(256, Operators.ULT(out_size, data_size), out_size, data_size)
            self.write_buffer(out_offset, data[:size])

        return self.world.last_transaction.return_value

    def REVERT_gas(self, offset, size):
        return self._get_memfee(offset, size)

    def REVERT(self, offset, size):
        data = self.read_buffer(offset, size)
        # FIXME return remaining gas
        raise EndTx("REVERT", data)

    def THROW(self):
        # revert balance on CALL fail
        raise EndTx("THROW")

    def SELFDESTRUCT(self, recipient):
        """Halt execution and register account for later deletion"""
        # This may create a user account
        recipient = Operators.EXTRACT(recipient, 0, 160)
        address = self.address
        # FIXME for on the known addresses
        if issymbolic(recipient):
            logger.info("Symbolic recipient on self destruct")
            recipient = Z3Solver().get_value(self.constraints, recipient)

        if recipient not in self.world:
            self.world.create_account(address=recipient)

        self.world.send_funds(address, recipient, self.world.get_balance(address))
        self.world.delete_account(address)

        raise EndTx("SELFDESTRUCT")

    def __str__(self):
        m = []
        for offset in range(128):
            c = simplify(self.memory[offset])
            try:
                c = c.value
            except Exception:
                pass
            m.append(c)

        hd = _hexdump(m)

        result = ["-" * 147]
        pc = self.pc
        if isinstance(pc, Constant):
            pc = pc.value

        if issymbolic(pc):
            result.append("<Symbolic PC> {:s} {}\n".format(translate_to_smtlib(pc), pc.taint))
        else:
            operands_str = (
                self.instruction.has_operand and "0x{:x}".format(self.instruction.operand) or ""
            )
            result.append(
                "0x{:04x}: {:s} {:s} {:s}".format(
                    pc, self.instruction.name, operands_str, self.instruction.description
                )
            )

        args = {}
        implementation = getattr(self, self.instruction.semantics, None)
        if implementation is not None:
            args = dict(
                enumerate(
                    inspect.getfullargspec(implementation).args[1 : self.instruction.pops + 1]
                )
            )

        clmn = 80
        result.append(
            "Stack                                                                           Memory"
        )
        sp = 0
        for i in list(reversed(self.stack))[:10]:
            argname = args.get(sp, "top" if sp == 0 else "")
            r = ""
            if issymbolic(i):
                r = "{:>12s} {:66s}".format(argname, repr(i))
            else:
                r = "{:>12s} 0x{:064x}".format(argname, i)
            sp += 1

            h = ""
            try:
                h = hd[sp - 1]
            except BaseException:
                pass
            r += " " * (clmn - len(r)) + h
            result.append(r)

        for i in range(sp, len(hd)):
            r = " " * clmn + hd[i]
            result.append(r)

        # Append gas
        gas = self.gas
        if issymbolic(gas):
            gas = simplify(gas)
            result.append(f"Gas: {translate_to_smtlib(gas)} {gas.taint}")
        else:
            result.append(f"Gas: {gas}")

        return "\n".join(hex(self.address) + ": " + x for x in result)


################################################################################
################################################################################
################################################################################
################################################################################


class EVMWorld(Platform):
    _published_events = {
        "evm_read_storage",
        "evm_write_storage",
        "evm_read_code",
        "decode_instruction",
        "execute_instruction",
        "concrete_sha3",
        "symbolic_sha3",
        "open_transaction",
        "close_transaction",
    }

    def __init__(
        self,
        constraints,
        storage=None,
        blocknumber=None,
        timestamp=None,
        difficulty=0,
        gaslimit=0,
        coinbase=0,
        **kwargs,
    ):
        super().__init__(path="NOPATH", **kwargs)
        self._world_state = {} if storage is None else storage
        self._constraints = constraints
        self._callstack: List[
            Tuple[Transaction, List[EVMLog], Set[int], Union[bytearray, ArrayProxy], EVM]
        ] = []
        self._deleted_accounts: Set[int] = set()
        self._logs: List[EVMLog] = list()
        self._pending_transaction = None
        self._transactions: List[Transaction] = list()

        if blocknumber is None:
            # assume initial byzantium block
            blocknumber = 4370000
        self._blocknumber = blocknumber

        if timestamp is None:
            # 1524785992; // Thu Apr 26 23:39:52 UTC 2018
            timestamp = 1524785992
        self._timestamp = timestamp

        self._difficulty = difficulty
        self._gaslimit = gaslimit
        self._coinbase = coinbase

    def __getstate__(self):
        state = super().__getstate__()
        state["pending_transaction"] = self._pending_transaction
        state["logs"] = self._logs
        state["world_state"] = self._world_state
        state["constraints"] = self._constraints
        state["callstack"] = self._callstack
        state["deleted_accounts"] = self._deleted_accounts
        state["transactions"] = self._transactions
        state["_blocknumber"] = self._blocknumber
        state["_timestamp"] = self._timestamp
        state["_difficulty"] = self._difficulty
        state["_gaslimit"] = self._gaslimit
        state["_coinbase"] = self._coinbase
        return state

    def __setstate__(self, state):
        super().__setstate__(state)
        self._constraints = state["constraints"]
        self._pending_transaction = state["pending_transaction"]
        self._world_state = state["world_state"]
        self._deleted_accounts = state["deleted_accounts"]
        self._logs = state["logs"]
        self._callstack = state["callstack"]
        self._transactions = state["transactions"]
        self._blocknumber = state["_blocknumber"]
        self._timestamp = state["_timestamp"]
        self._difficulty = state["_difficulty"]
        self._gaslimit = state["_gaslimit"]
        self._coinbase = state["_coinbase"]

        for _, _, _, _, vm in self._callstack:
            self.forward_events_from(vm)

    @property
    def PC(self):
        return (self.current_vm.address, self.current_vm.pc)

    def __getitem__(self, index):
        assert isinstance(index, int)
        return self._world_state[index]

    def __contains__(self, key):
        assert not issymbolic(key), "Symbolic address not supported"
        return key in self.accounts

    def __str__(self):
        return "WORLD:" + str(self._world_state)

    @property
    def logs(self):
        return self._logs

    @property
    def constraints(self):
        return self._constraints

    def _open_transaction(self, sort, address, price, bytecode_or_data, caller, value, gas=2300):
        if self.depth > 0:
            origin = self.tx_origin()
        else:
            origin = caller
        assert price is not None

        tx = Transaction(
            sort, address, price, bytecode_or_data, caller, value, depth=self.depth, gas=gas
        )
        if sort == "CREATE":
            bytecode = bytecode_or_data
            data = bytearray()
        else:
            bytecode = self.get_code(address)
            data = bytecode_or_data

        if tx.sort == "DELEGATECALL":
            # So at a DELEGATECALL the environment should look exactly the same as the original tx
            # This means caller, value and address are the same as prev tx
            assert value == 0
            address = self.current_transaction.address
            caller = self.current_transaction.caller
            value = self.current_transaction.value

        vm = EVM(self._constraints, address, data, caller, value, bytecode, world=self, gas=gas)

        self._publish("will_open_transaction", tx)
        self._callstack.append(
            (tx, self.logs, self.deleted_accounts, copy.copy(self.get_storage(address)), vm)
        )
        self.forward_events_from(vm)
        self._publish("did_open_transaction", tx)

    def _close_transaction(self, result, data=None, rollback=False):
        self._publish("will_close_transaction", self._callstack[-1][0])
        tx, logs, deleted_accounts, account_storage, vm = self._callstack.pop()
        assert self.constraints == vm.constraints
        # Keep constraints gathered in the last vm
        self.constraints = vm.constraints
        if rollback:
            self._set_storage(vm.address, account_storage)
            self._logs = logs
            self.send_funds(tx.address, tx.caller, tx.value)
        else:
            self._deleted_accounts = deleted_accounts

            # FIXME: BUG: a CREATE can be successful and still return an empty contract :shrug:
            if not issymbolic(tx.caller) and (
                tx.sort == "CREATE" or not self._world_state[tx.caller]["code"]
            ):
                # Increment the nonce if this transaction created a contract, or if it was called by a non-contract account
                self.increase_nonce(tx.caller)

        if tx.is_human:
            for deleted_account in self._deleted_accounts:
                if deleted_account in self._world_state:
                    del self._world_state[deleted_account]
        tx.set_result(result, data)
        self._transactions.append(tx)

        self._publish("did_close_transaction", tx)

        if self.depth == 0:
            raise TerminateState(tx.result)

    @property
    def all_transactions(self):
        txs = tuple(self._transactions)
        return txs + tuple((x[0] for x in reversed(self._callstack)))

    @property
    def transactions(self):
        """Completed completed transaction"""
        return tuple((tx for tx in self._transactions if tx.result != "TXERROR"))

    @property
    def human_transactions(self):
        """Completed human transaction"""
        txs = []
        for tx in self.transactions:
            if tx.depth == 0:
                txs.append(tx)
        return tuple(txs)

    @property
    def last_transaction(self):
        """Last completed transaction"""
        if len(self.transactions):
            return self.transactions[-1]
        return None

    @property
    def last_human_transaction(self):
        """Last completed human transaction"""
        for tx in reversed(self.transactions):
            if tx.depth == 0:
                return tx
        return None

    @constraints.setter
    def constraints(self, constraints):
        self._constraints = constraints
        if self.current_vm:
            self.current_vm.constraints = constraints

    @property
    def current_vm(self):
        """current vm"""
        try:
            _, _, _, _, vm = self._callstack[-1]
            return vm
        except IndexError:
            return None

    @property
    def current_transaction(self):
        """current tx"""
        try:
            tx, _, _, _, _ = self._callstack[-1]
            if tx.result is not None:
                # That tx finished. No current tx.
                return None
            return tx
        except IndexError:
            return None

    @property
    def current_human_transaction(self):
        """Current ongoing human transaction"""
        try:
            tx, _, _, _, _ = self._callstack[0]
            if tx.result is not None:
                # That tx finished. No current tx.
                return None
            assert tx.depth == 0
            return tx
        except IndexError:
            return None

    @property
    def accounts(self):
        return list(self._world_state.keys())

    @property
    def normal_accounts(self):
        accs = []
        for address in self.accounts:
            if len(self.get_code(address)) == 0:
                accs.append(address)
        return accs

    @property
    def contract_accounts(self):
        accs = []
        for address in self.accounts:
            if len(self.get_code(address)) > 0:
                accs.append(address)
        return accs

    @property
    def deleted_accounts(self):
        return self._deleted_accounts

    def delete_account(self, address):
        if address in self._world_state:
            self._deleted_accounts.add(address)

    def get_storage_data(self, storage_address, offset):
        """
        Read a value from a storage slot on the specified account

        :param storage_address: an account address
        :param offset: the storage slot to use.
        :type offset: int or BitVec
        :return: the value
        :rtype: int or BitVec
        """
        value = self._world_state[storage_address]["storage"].get(offset, 0)
        return simplify(value)

    def set_storage_data(self, storage_address, offset, value):
        """
        Writes a value to a storage slot in specified account

        :param storage_address: an account address
        :param offset: the storage slot to use.
        :type offset: int or BitVec
        :param value: the value to write
        :type value: int or BitVec
        """
        self._world_state[storage_address]["storage"][offset] = value

    def get_storage_items(self, address):
        """
        Gets all items in an account storage

        :param address: account address
        :return: all items in account storage. items are tuple of (index, value). value can be symbolic
        :rtype: list[(storage_index, storage_value)]
        """
        storage = self._world_state[address]["storage"]
        items = []
        array = storage.array
        while not isinstance(array, ArrayVariable):
            items.append((array.index, array.value))
            array = array.array
        return items

    def has_storage(self, address):
        """
        True if something has been written to the storage.
        Note that if a slot has been erased from the storage this function may
        lose any meaning.
        """
        storage = self._world_state[address]["storage"]
        array = storage.array
        while not isinstance(array, ArrayVariable):
            if isinstance(array, ArrayStore):
                return True
            array = array.array
        return False

    def get_storage(self, address):
        """
        Gets the storage of an account

        :param address: account address
        :return: account storage
        :rtype: bytearray or ArrayProxy
        """
        return self._world_state[address]["storage"]

    def _set_storage(self, address, storage):
        """Private auxiliary function to replace the storage"""
        self._world_state[address]["storage"] = storage

    def get_nonce(self, address):
        if issymbolic(address):
            raise ValueError(f"Cannot retrieve the nonce of symbolic address {address}")
        elif address not in self._world_state:
            # assume that the caller is a regular account, so initialize its nonce to zero
            ret = 0
        elif "nonce" not in self._world_state[address]:
            if self._world_state[address]["code"]:
                # this is a contract account, so set the nonce to 1 per EIP 161
                ret = 1
            else:
                ret = 0
        else:
            ret = self._world_state[address]["nonce"]
        return ret

    def increase_nonce(self, address):
        new_nonce = self.get_nonce(address) + 1
        self._world_state[address]["nonce"] = new_nonce
        return new_nonce

    def set_balance(self, address, value):
        self._world_state[int(address)]["balance"] = value

    def get_balance(self, address):
        if address not in self._world_state:
            return 0
        return self._world_state[address]["balance"]

    def add_to_balance(self, address, value):
        assert address in self._world_state
        self._world_state[address]["balance"] += value

    def send_funds(self, sender, recipient, value):
        self._world_state[sender]["balance"] -= value
        self._world_state[recipient]["balance"] += value

    def get_code(self, address):
        if address not in self._world_state:
            return bytes()
        return self._world_state[address]["code"]

    def set_code(self, address, data):
        assert data is not None and isinstance(data, (bytes, Array))
        if self._world_state[address]["code"]:
            raise EVMException("Code already set")
        self._world_state[address]["code"] = data

    def has_code(self, address):
        return len(self._world_state[address]["code"]) > 0

    def get_nonce(self, address):
        if address not in self._world_state:
            return 0
        return self._world_state[address]["nonce"]

    def log(self, address, topics, data):
        self._logs.append(EVMLog(address, data, topics))
        logger.info("LOG %r %r", data, topics)

    def log_storage(self, addr):
        pass

    def add_refund(self, value):
        pass

    def block_prevhash(self):
        return 0

    def block_coinbase(self):
        return self._coinbase

    def block_timestamp(self):
        return self._timestamp

    def block_number(self):
        return self._blocknumber

    def block_difficulty(self):
        return self._difficulty

    def block_gaslimit(self):
        return self._gaslimit

    def block_hash(self, block_number=None, force_recent=True):
        """
        Calculates a block's hash
        :param block_number: the block number for which to calculate the hash, defaulting to the most recent block
        :param force_recent: if True (the default) return zero for any block that is in the future or older than 256 blocks
        :return: the block hash
        """
        if block_number is None:
            block_number = self.block_number() - 1

        # We are not maintaining an actual -block-chain- so we just generate
        # some hashes for each virtual block
        value = sha3.keccak_256((repr(block_number) + "NONCE").encode()).hexdigest()
        value = int(value, 16)

        if force_recent:
            # 0 is left on the stack if the looked for block number is greater or equal
            # than the current block number or more than 256 blocks behind the current
            # block. (Current block hash is unknown from inside the tx)
            bnmax = Operators.ITEBV(256, self.block_number() > 256, 256, self.block_number())
            value = Operators.ITEBV(
                256,
                Operators.OR(block_number >= self.block_number(), block_number < bnmax),
                0,
                value,
            )

        return value

    def tx_origin(self):
        if self.current_human_transaction:
            return self.current_human_transaction.caller

    def tx_gasprice(self):
        if self.current_human_transaction:
            return self.current_human_transaction.price

    @property
    def depth(self):
        return len(self._callstack)

    def new_address(self, sender=None, nonce=None):
        """Create a fresh 160bit address"""
        if sender is not None and nonce is None:
            nonce = self.get_nonce(sender)

        new_address = self.calculate_new_address(sender, nonce)
        if sender is None and new_address in self:
            return self.new_address(sender, nonce)
        return new_address

    @staticmethod
    def calculate_new_address(sender=None, nonce=None):
        if sender is None:
            # Just choose a random address for regular accounts:
            new_address = random.randint(100, pow(2, 160))
        elif issymbolic(sender):
            # TODO(Evan Sultanik): In the interim before we come up with a better solution,
            #                      consider breaking Yellow Paper comability and just returning
            #                      a random contract address here
            raise EthereumError(
                "Manticore does not yet support contracts with symbolic addresses creating new contracts"
            )
        else:
            if nonce is None:
                # assume that the sender is a contract account, which is initialized with a nonce of 1
                nonce = 1
            new_address = int(sha3.keccak_256(rlp.encode([sender, nonce])).hexdigest()[24:], 16)
        return new_address

    def execute(self):

        self._process_pending_transaction()
        if self.current_vm is None:
            raise TerminateState("Trying to execute an empty transaction", testcase=False)
        try:
            self.current_vm.execute()
        except StartTx:
            pass
        except EndTx as ex:
            self._close_transaction(ex.result, ex.data, rollback=ex.is_rollback())

    def create_account(self, address=None, balance=0, code=None, storage=None, nonce=None):
        """
        Low level account creation. No transaction is done.
        :param address: the address of the account, if known. If omitted, a new address will be generated as closely to the Yellow Paper as possible.
        :param balance: the initial balance of the account in Wei
        :param code: the runtime code of the account, if a contract
        :param storage: storage array
        :param nonce: the nonce for the account; contracts should have a nonce greater than or equal to 1
        """
        if code is None:
            code = bytes()
        else:
            if not isinstance(code, (bytes, Array)):
                raise EthereumError("Wrong code type")

        # nonce default to initial nonce
        if nonce is None:
            # As per EIP 161, contract accounts are initialized with a nonce of 1
            nonce = 1 if code else 0

        if address is None:
            address = self.new_address()

        if not isinstance(address, int):
            raise EthereumError("You must provide an address")

        if address in self.accounts:
            # FIXME account may have been created via selfdestruct destination
            # or CALL and may contain some ether already, though if it was a
            # selfdestructed address, it can not be reused
            raise EthereumError("The account already exists")

        if storage is None:
            # Uninitialized values in a storage are 0 by spec
            storage = self.constraints.new_array(
                index_bits=256,
                value_bits=256,
                name=f"STORAGE_{address:x}",
                avoid_collisions=True,
                default=0,
            )
        else:
            if isinstance(storage, ArrayProxy):
                if storage.index_bits != 256 or storage.value_bits != 256:
                    raise TypeError("An ArrayProxy 256bits -> 256bits is needed")
            else:
                if any((k < 0 or k >= 1 << 256 for k, v in storage.items())):
                    raise TypeError(
                        "Need a dict like object that maps 256 bits keys to 256 bits values"
                    )
            # Hopefully here we have a mapping from 256b to 256b

        self._world_state[address] = {}
        self._world_state[address]["nonce"] = nonce
        self._world_state[address]["balance"] = balance
        self._world_state[address]["storage"] = storage
        self._world_state[address]["code"] = code

        # adds hash of new address
        data = binascii.unhexlify("{:064x}{:064x}".format(address, 0))
        value = sha3.keccak_256(data).hexdigest()
        value = int(value, 16)
        self._publish("on_concrete_sha3", data, value)

        return address

    def create_contract(self, price=0, address=None, caller=None, balance=0, init=None, gas=None):
        """
        Create a contract account. Sends a transaction to initialize the contract

        :param address: the address of the new account, if known. If omitted, a new address will be generated as closely to the Yellow Paper as possible.
        :param balance: the initial balance of the account in Wei
        :param init: the initialization code of the contract

        The way that the Solidity compiler expects the constructor arguments to
        be passed is by appending the arguments to the byte code produced by the
        Solidity compiler. The arguments are formatted as defined in the Ethereum
        ABI2. The arguments are then copied from the init byte array to the EVM
        memory through the CODECOPY opcode with appropriate values on the stack.
        This is done when the byte code in the init byte array is actually run
        on the network.
        """
        expected_address = self.create_account(self.new_address(sender=caller))
        if address is None:
            address = expected_address
        elif caller is not None and address != expected_address:
            raise EthereumError(
                f"Error: contract created from address {hex(caller)} with nonce {self.get_nonce(caller)} was expected to be at address {hex(expected_address)}, but create_contract was called with address={hex(address)}"
            )
        self.start_transaction("CREATE", address, price, init, caller, balance, gas=gas)
        self._process_pending_transaction()
        return address

    def transaction(self, address, price=0, data="", caller=None, value=0, gas=2300):
        self.start_transaction(
            "CALL", address, price=price, data=data, caller=caller, value=value, gas=gas
        )
        self._process_pending_transaction()

    def start_transaction(
        self, sort, address, *, price=None, data=None, caller=None, value=0, gas=2300
    ):
        """
        Initiate a transaction
        :param sort: the type of transaction. CREATE or CALL or DELEGATECALL
        :param address: the address of the account which owns the code that is executing.
        :param price: the price of gas in the transaction that originated this execution.
        :param data: the byte array that is the input data to this execution
        :param caller: the address of the account which caused the code to be executing. A 160-bit code used for identifying Accounts
        :param value: the value, in Wei, passed to this account as part of the same procedure as execution. One Ether is defined as being 10**18 Wei.
        :param bytecode: the byte array that is the machine code to be executed.
        :param gas: gas budget for this transaction.
        """
        assert self._pending_transaction is None, "Already started tx"
        self._pending_transaction = PendingTransaction(
            sort, address, price, data, caller, value, gas
        )

    def _constraint_to_accounts(self, address, include_zero=False, ty="both"):
        if ty not in ("both", "normal", "contract"):
            raise ValueError("Bad account type. It must be `normal`, `contract` or `both`")
        if ty == "both":
            accounts = self.accounts
        elif ty == "normal":
            accounts = self.normal_accounts
        else:
            assert ty == "contract"
            accounts = self.contract_accounts

        # Constraint it so it can range over all accounts + address0
        cond = True
        if accounts:
            cond = None
            if include_zero:
                cond = address == 0

            for known_account in accounts:
                if cond is None:
                    cond = address == known_account
                else:
                    cond = Operators.OR(address == known_account, cond)
        return cond

    def _pending_transaction_concretize_address(self):
        sort, address, price, data, caller, value, gas = self._pending_transaction
        if issymbolic(address):

            def set_address(state, solution):
                world = state.platform
                world._pending_transaction = sort, solution, price, data, caller, value, gas

            cond = self._constraint_to_accounts(address, ty="contract", include_zero=False)
            self.constraints.add(cond)
            raise Concretize(
                "Concretizing address on transaction",
                expression=address,
                setstate=set_address,
                policy="ALL",
            )

    def _pending_transaction_concretize_caller(self):
        sort, address, price, data, caller, value, gas = self._pending_transaction
        if issymbolic(caller):

            def set_caller(state, solution):
                world = state.platform
                world._pending_transaction = sort, address, price, data, solution, value, gas

            # Constrain it so it can range over all normal accounts
            cond = self._constraint_to_accounts(caller, ty="normal")
            self.constraints.add(cond)
            raise Concretize(
                "Concretizing caller on transaction",
                expression=caller,
                setstate=set_caller,
                policy="ALL",
            )

    def _process_pending_transaction(self):
        # Nothing to do here if no pending transactions
        if self._pending_transaction is None:
            return
        sort, address, price, data, caller, value, gas = self._pending_transaction

        if sort not in {"CALL", "CREATE", "DELEGATECALL", "CALLCODE"}:
            if sort == "STATICCALL":
                # TODO: Remove this once Issue #1168 is resolved
                raise EVMException(
                    f"The STATICCALL opcode is not yet supported; see https://github.com/trailofbits/manticore/issues/1168"
                )
            else:
                raise EVMException(f"Transaction type '{sort}' not supported")

        if self.depth > 0:
            assert price is None, "Price should not be used in internal transactions"
            price = self.tx_gasprice()

        if price is None:
            raise EVMException("Need to set a gas price on human tx")
        self._pending_transaction_concretize_address()
        self._pending_transaction_concretize_caller()
        if caller not in self.accounts:
            raise EVMException(
                f"Caller account {hex(caller)} does not exist; valid accounts: {list(map(hex, self.accounts))}"
            )

        if address not in self.accounts:
            # Creating an unaccessible account
            self.create_account(address=address)

        # Check depth
        failed = self.depth > 1024

        # Fork on enough funds
        if not failed:
            src_balance = self.get_balance(caller)
            enough_balance = Operators.UGE(src_balance, value)
            enough_balance_solutions = Z3Solver().get_all_values(self._constraints, enough_balance)

            if set(enough_balance_solutions) == {True, False}:
                raise Concretize(
                    "Forking on available funds",
                    expression=enough_balance,
                    setstate=lambda a, b: None,
                    policy="ALL",
                )
            failed = set(enough_balance_solutions) == {False}
        # processed
        self._pending_transaction = None
        # Here we have enough funds and room in the callstack
        # CALLCODE and  DELEGATECALL do not send funds
        if sort in ("CALL", "CREATE"):
            self.send_funds(caller, address, value)

        self._open_transaction(sort, address, price, data, caller, value, gas=gas)

        if failed:
            self._close_transaction("TXERROR", rollback=True)
        # Transaction to normal account
        elif sort in ("CALL", "DELEGATECALL", "CALLCODE") and not self.get_code(address):
            self._close_transaction("STOP")

    def dump(self, stream, state, mevm, message):
        from ..ethereum.manticore import calculate_coverage, flagged

        blockchain = state.platform
        last_tx = blockchain.last_transaction

        stream.write("Message: %s\n" % message)
        stream.write("Last exception: %s\n" % state.context.get("last_exception", "None"))

        if last_tx:
            at_runtime = last_tx.sort != "CREATE"
            address, offset, at_init = state.context["evm.trace"][-1]
            assert last_tx.result is not None or at_runtime != at_init

            # Last instruction if last tx was valid
            if str(state.context["last_exception"]) != "TXERROR":
                metadata = mevm.get_metadata(blockchain.last_transaction.address)
                if metadata is not None:
                    stream.write("Last instruction at contract %x offset %x\n" % (address, offset))
                    source_code_snippet = metadata.get_source_for(offset, at_runtime)
                    if source_code_snippet:
                        stream.write("    ".join(source_code_snippet.splitlines(True)))
                    stream.write("\n")

        # Accounts summary
        is_something_symbolic = False
        stream.write("%d accounts.\n" % len(blockchain.accounts))
        for account_address in blockchain.accounts:
            is_account_address_symbolic = issymbolic(account_address)
            account_address = state.solve_one(account_address)

            stream.write("* %s::\n" % mevm.account_name(account_address))
            stream.write(
                "Address: 0x%x %s\n" % (account_address, flagged(is_account_address_symbolic))
            )
            balance = blockchain.get_balance(account_address)
            is_balance_symbolic = issymbolic(balance)
            is_something_symbolic = is_something_symbolic or is_balance_symbolic
            balance = state.solve_one(balance)
            stream.write("Balance: %d %s\n" % (balance, flagged(is_balance_symbolic)))

            storage = blockchain.get_storage(account_address)
            stream.write("Storage: %s\n" % translate_to_smtlib(storage, use_bindings=True))

            all_used_indexes = []
            with state.constraints as temp_cs:
                index = temp_cs.new_bitvec(256)
                storage = blockchain.get_storage(account_address)
                temp_cs.add(storage.get(index) != 0)

                try:
                    while True:
                        a_index = Z3Solver().get_value(temp_cs, index)
                        all_used_indexes.append(a_index)

                        temp_cs.add(storage.get(a_index) != 0)
                        temp_cs.add(index != a_index)
                except Exception:
                    pass

            if all_used_indexes:
                stream.write("Storage:\n")
                for i in all_used_indexes:
                    value = storage.get(i)
                    is_storage_symbolic = issymbolic(value)
                    stream.write(
                        "storage[%x] = %x %s\n"
                        % (state.solve_one(i), state.solve_one(value), flagged(is_storage_symbolic))
                    )

            runtime_code = state.solve_one(blockchain.get_code(account_address))
            if runtime_code:
                stream.write("Code:\n")
                fcode = io.BytesIO(runtime_code)
                for chunk in iter(lambda: fcode.read(32), b""):
                    stream.write("\t%s\n" % binascii.hexlify(chunk))
                runtime_trace = set(
                    (
                        pc
                        for contract, pc, at_init in state.context["evm.trace"]
                        if address == contract and not at_init
                    )
                )
                stream.write(
                    "Coverage %d%% (on this state)\n"
                    % calculate_coverage(runtime_code, runtime_trace)
                )  # coverage % for address in this account/state
            stream.write("\n")
        return is_something_symbolic


_FILTER = "".join((len(repr(chr(x))) == 3) and chr(x) or "." for x in range(256))


def _hexdump(src, length=16):
    lines = []
    for c in range(0, len(src), length):
        chars = src[c : c + length]

        def p(x):
            if issymbolic(x):
                return "??"
            else:
                return "%02x" % x

        hex = " ".join(p(x) for x in chars)

        def p1(x):
            if issymbolic(x):
                return "."
            else:
                return "%s" % ((x <= 127 and _FILTER[x]) or ".")

        printable = "".join(p1(x) for x in chars)
        lines.append("%04x  %-*s  %s" % (c, length * 3, hex, printable))
    return lines<|MERGE_RESOLUTION|>--- conflicted
+++ resolved
@@ -52,11 +52,7 @@
 
 consts.add(
     "oog",
-<<<<<<< HEAD
-    default="concrete",
-=======
     default="pedantic",
->>>>>>> ddb833df
     description=(
         "Default behavior for symbolic gas."
         "pedantic: Fully faithful. Test at every instruction. Forks."
@@ -537,8 +533,6 @@
                     cond = world._constraint_to_accounts(value, ty="both", include_zero=True)
                     world.constraints.add(cond)
                     policy = "ALL"
-<<<<<<< HEAD
-=======
 
                 if args[index].taint:
                     # TODO / FIXME: The taint should persist!
@@ -547,7 +541,6 @@
                         "the value might not be tracked properly (in case of using detectors)"
                     )
                 logger.info(f"Concretizing instruction argument {arg} by {policy}")
->>>>>>> ddb833df
                 raise ConcretizeArgument(index, policy=policy)
             return func(*args, **kwargs)
 
@@ -948,8 +941,6 @@
         # pesimistic: OOG soon. If it may NOT be enough gas we ignore the normal case. A constraint is added to assert the gas is NOT enough and the other state is ignored.
         # ignore: Ignore gas. Do not account for it. Do not OOG.
 
-<<<<<<< HEAD
-=======
         # optimization that speed up concrete fees sometimes
         if not issymbolic(fee) and issymbolic(self._gas):
             reps, m = getattr(self, "_mgas", (0, None))
@@ -963,7 +954,6 @@
                 self._mgas = reps, m - fee
                 return
 
->>>>>>> ddb833df
         if consts.oog in ("pedantic", "complete"):
             # gas is faithfully accounted and ogg checked at instruction/BB level.
             if consts.oog == "pedantic" or self.instruction.is_terminator:
@@ -1209,20 +1199,13 @@
             )
         # print (self)
         try:
-<<<<<<< HEAD
-=======
             # import time
->>>>>>> ddb833df
             # limbo = 0.0
             # a = time.time()
             self._check_jmpdest()
             # b = time.time()
             last_pc, last_gas, instruction, arguments, fee, allocated = self._checkpoint()
             # c = time.time()
-<<<<<<< HEAD
-            self._consume(fee)
-=======
->>>>>>> ddb833df
             # d = time.time()
             result = self._handler(*arguments)
             # e = time.time()
@@ -1230,11 +1213,7 @@
             # f = time.time()
             # if hasattr(self, 'F'):
             #    limbo = (a-self.F)*100
-<<<<<<< HEAD
-            # print("%02.2f %02.2f %02.2f %02.2f %02.2f %02.2f"%((b-a)*100, (c-b)*100, (d-c)*100, (e-d)*100, (f-e)*100, limbo))
-=======
             # print(f"{instruction}\t\t %02.4f %02.4f %02.4f %02.4f %02.4f %02.4f"%((b-a)*100, (c-b)*100, (d-c)*100, (e-d)*100, (f-e)*100, limbo))
->>>>>>> ddb833df
             # self.F = time.time()
 
         except ConcretizeGas as ex:
@@ -1535,13 +1514,9 @@
                 concrete_data.append(simplified.value)
             else:
                 # simplify by solving. probably means that we need to improve simplification
-<<<<<<< HEAD
-                solutions = Z3Solver().get_all_values(self.constraints, simplified, 2, silent=True)
-=======
                 solutions = Z3Solver.instance().get_all_values(
                     self.constraints, simplified, 2, silent=True
                 )
->>>>>>> ddb833df
                 if len(solutions) != 1:
                     break
                 concrete_data.append(solutions[0])
