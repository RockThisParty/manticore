--- conflicted
+++ resolved
@@ -593,16 +593,6 @@
                                 f"Can't create solidity contract with balance ({balance}) "
                                 f"different than 0 because the contract's constructor is not payable."
                             )
-<<<<<<< HEAD
-                    if not Z3Solver.instance().can_be_true(
-                        self.constraints,
-                        Operators.UGE(self.world.get_balance(owner.address), balance),
-                    ):
-                        raise EthereumError(
-                            f"Can't create solidity contract with balance ({balance}) "
-                            f"because the owner account ({owner}) has insufficient balance."
-                        )
-=======
 
                     for state in self.ready_states:
                         world = state.platform
@@ -616,7 +606,6 @@
                                 f"because the owner account ({owner}) has insufficient balance."
                             )
 
->>>>>>> 4746e5d9
                     contract_account = self.create_contract(
                         owner=owner,
                         balance=balance,
