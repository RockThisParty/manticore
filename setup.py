--- conflicted
+++ resolved
@@ -55,10 +55,6 @@
         "pyyaml",
         "pysha3",
         "prettytable",
-<<<<<<< HEAD
-=======
-        "rlp",
->>>>>>> 2dfba13f
         "ply",
         "rlp",
         "crytic-compile>=0.1.1",
