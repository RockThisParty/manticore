--- conflicted
+++ resolved
@@ -14,15 +14,7 @@
 
 # If you update native_deps please update the `REQUIREMENTS_TO_IMPORTS` dict in `utils/install_helper.py`
 # (we need to know how to import a given native dependency so we can check if native dependencies are installed)
-<<<<<<< HEAD
-native_deps = [
-    "capstone==4.0.1",
-    "pyelftools",
-    "unicorn @ git+https://github.com/unicorn-engine/unicorn.git@24f55a7973278f20f0de21b904851d99d4716263#subdirectory=bindings/python",
-]
-=======
 native_deps = ["capstone==4.0.1", "pyelftools", "unicorn==1.0.2rc1"]
->>>>>>> a605cbad
 
 extra_require = {
     "native": native_deps,
