--- conflicted
+++ resolved
@@ -61,15 +61,9 @@
         self.m.context["x"] = 0
 
         @self.m.init
-<<<<<<< HEAD
-        def tmp(m, _ready_states):
-            m.context["x"] = 1
-            m.kill()
-=======
         def tmp(_state):
             self.m.context["x"] = 1
             self.m.kill()
->>>>>>> ddb833df
 
         self.m.run()
 
